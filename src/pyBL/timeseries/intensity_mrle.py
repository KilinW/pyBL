from __future__ import annotations

from typing import (
    Any,
    List,
    Optional,
    Union,
    overload,
)

import numpy as np
import numpy.typing as npt
import numba as nb  # type: ignore

__all__ = ["IntensityMRLE"]

IMRLESequence = Optional[Union[npt.NDArray[np.float64], npt.NDArray[np.int64], List[float]]]


class IntensityMRLE:
    """
    This class stores timeseries in Modified Run-Length Encoding.

    Normal RLE stores the length of a run of repeated values.

    In this class, we store the index of the start of a run of repeated values.

    For example, if we have a intensity timeseries of
        [0, 0, 0, 1, 1, 0, 0, 0, 0, 0]

    then the RLE representation is
        [(3, 0), (2, 1), (5, 0)]

    and the IntensityRLE representation is
        [(0, 0), (3, 1), (5, 0)]
    """

    __slots__ = ("_time", "_intensity", "_intensity_delta", "_scale")

    def __init__(
        self,
        time: IMRLESequence = None,
        intensity: IMRLESequence = None,
        scale: float = 1
    ):
        """
        Parameters
        ----------
        time: Optional[Union[`np.ndarray`, `List`]]
            Time index of the intensity timeseries.

        intensity: Optional[Union[`np.ndarray`, `List`]]
            Intensity values (mm/h) of the intensity timeseries.
        """
        self._time, self._intensity = _mrle_check(time, intensity)
        if len(self._time) != 0:
            self._intensity_delta: npt.NDArray[np.float64] = np.column_stack(
                (self._time, np.diff(self._intensity[: -1], prepend=0, append=0))
            )
        else:
            self._intensity_delta = np.array([], dtype=np.float64)
        self._scale = scale

    @classmethod
    def fromDelta(
        cls,
        time: IMRLESequence = None,
        intensity_delta: IMRLESequence = None,
        scale: int = 1
    ) -> IntensityMRLE:
        """
        Parameters:
        ----------
        time: Optional[Union[`np.ndarray`, `List`]]
            Time index of the intensity timeseries.
            The order of the times does not matter.
            Duplicate times will be summed together. (Because it's multiple delta at the same time)

        intensity_delta: Optional[Union[`np.ndarray`, `List`]]
            Delta Encoded Intensity values (mm/h) of the intensity timeseries.

        """
        time, intensity_mrle = _delta_to_mrle(time, intensity_delta)

        return cls(time, intensity_mrle, scale)

    @property
    def time(self) -> npt.NDArray[np.float64]:
        return self._time

    @property
    def intensity(self) -> npt.NDArray[np.float64]:
        return self._intensity

    @property
    def intensity_delta(self) -> npt.NDArray[np.float64]:
        return self._intensity_delta

    def add(self, timeseries: IntensityMRLE, sequential: bool=False) -> None:
        if len(timeseries.time) == 0:
            return
        if sequential is True:
            if len(self._time) != 0:
                # Shift the start of the timeseries to be right after th last time of the current timeseries
                timeseries = IntensityMRLE(
                    timeseries.time - (timeseries.time[0] - self._time[-1]), timeseries.intensity, timeseries._scale
                )
        self.__iadd__(timeseries)

    def __iadd__(self, timeseries: IntensityMRLE) -> IntensityMRLE:

        result_mrle = _merge_mrle(self, timeseries)

        self._time, self._intensity = result_mrle._time, result_mrle._intensity
        self._intensity_delta = result_mrle._intensity_delta

        return self

    def __add__(self, timeseries: IntensityMRLE) -> IntensityMRLE:
        return _merge_mrle(self, timeseries)

    @overload
    def __getitem__(self, time_idx: slice) -> IntensityMRLE:
        ...

    @overload
    def __getitem__(self, time_idx: int) -> np.float64:
        ...

    def __getitem__(self, time_idx: Any) -> Any:
        if isinstance(time_idx, slice):
            return self._get_slice_idx(time_idx)
        elif isinstance(time_idx, int):
            return self._get_int_idx(time_idx)
        else:
            raise TypeError("time_idx must be an int or a slice")

    def _get_slice_idx(self, time_idx: slice) -> IntensityMRLE:
        if time_idx.start >= time_idx.stop:
            return type(self)(scale=self._scale)
        # Use binary search to find the index
        start_idx = np.searchsorted(a=self._time, v=time_idx.start, side="right")
        stop_idx = np.searchsorted(a=self._time, v=time_idx.stop, side="left")

        if start_idx == len(self._time):
            return type(self)(scale=self._scale)
        if stop_idx == 0:
            return type(self)(scale=self._scale)

        time = self._time[max(0, start_idx-1):stop_idx]
        intensity = self._intensity[max(0, start_idx-1):stop_idx]

        if start_idx != 0:
            time[0] = time_idx.start
        if stop_idx < len(self._time) and time[-1] != time_idx.stop-1:
            time = np.append(time, time_idx.stop-1)
            intensity = np.append(intensity, intensity[-1])

        return type(self)(time, intensity, self._scale)

    def _get_int_idx(self, time_idx: int) -> np.float64:
        # Use binary search to find the index
        idx = np.searchsorted(a=self._time, v=time_idx, side="right")
        if idx == 0 or idx == len(self._time):
            return np.float64(0.0)
        return self._intensity[int(idx) - 1]

    def __str__(self) -> str:
        time_value = "\n".join(f'{self.time[i]:>5.7f} {self.intensity[i]:>5.7f}' for i in range(len(self.time)))
        return time_value
    
    def total(self) -> float:
        '''
        Calculate the total depth of the intensity timeseries.
        '''
        if self._time.size == 0:
            return 0
        return _mrle_total(self._time, self._intensity)

    def mean(self) -> Union[float]:
        '''
        Calculate the mean of the intensity timeseries.
        '''
        if self._time.size == 0:
            return np.nan
        return _mrle_mean(self._time, self._intensity)

    def acf(self, lag=1) -> float:
        '''
        Calculate the n-lag autocorrelation coefficient of the intensity timeseries.
        It's basically Cov(X_t, X_{t+lag}) / Var(X_t)

        Parameters
        ----------
        lag : int, optional
            The lag of the autocorrelation coefficient, by default 1
        
        Returns
        -------
        n-lag Autocorrelation coefficient: float
        '''
        if self._time.size == 0:
            return np.nan
        return _mrle_acf(self._time, self._intensity, lag=lag)

    def cvar(self, biased=False) -> float:
        '''
        Calculate the coefficient of variation of the intensity timeseries.

        Parameters
        ----------
        biased : bool, optional
            Whether to use the biased estimator of the standard deviation, by default False.

        Returns
        -------
        coefficient of variation: float
        '''
        if self._time.size == 0:
            return np.nan
        return _mrle_coef_var(self._time, self._intensity, biased=biased)

    def skewness(self, biased_sd=True) -> float:
        '''
        Calculate the skewness of the intensity timeseries.
        The standard deviation is calculated with the biased estimator.
        
        Parameters
        ----------
        biased_sd : bool, optional
            Whether to use the biased estimator of the skewness, by default True.
        
        Returns
        -------
        skewness : float
        '''
        if self._time.size == 0:
            return np.nan
        return _mrle_skew(self._time, self._intensity, biased=biased_sd)

    def pDry(self, threshold: float=0) -> float:
        '''
        Calculate the probability of dryness of the intensity timeseries with a threshold.

        Parameters
        ----------
        threshold : float, optional
            The threshold of dryness, by default 0
        
        Returns
        -------
        probability of dryness : float
        '''
        if self._time.size == 0:
            return np.nan
        return _mrle_pDry(self._time, self._intensity, threshold=threshold)

    def rescale(self, scale: float) -> IntensityMRLE:
        '''
        Rescale the MRLE timeseries to a different scale.
        New time index will be divided by the scale. And the intensity will be multiplied by the scale.
        All the time index will be divisible by the scale.
        '''
        if self._time.size == 0:
            return type(self)(scale=self._scale * scale)
        scale_time, scale_intensity = _mrle_rescale(self._time, self._intensity, scale)
        return type(self)(scale_time, scale_intensity, self._scale * scale)

    def unpack(self) -> tuple[npt.NDArray[np.float64], npt.NDArray[np.float64]]:
        '''
        Unpack the MRLE timeseries into a normal timeseries.
        '''
        if self._time.size == 0:
            return np.array([], dtype=np.float64), np.array([], dtype=np.float64)
        else:
            if not np.all(self._time % 1 == 0):
                print("Warning: Unpacking MRLE with float time index. Resulting time index will be rounded to integer.")
            diff_time = np.diff(self._time).astype(np.int64)
            intensity = np.repeat(self._intensity[:-1], diff_time)
            time = np.arange(self._time[0], self._time[-1])
            return time, intensity



def _mrle_check(
    time: IMRLESequence = None,
    intensity: IMRLESequence = None,
) -> tuple[npt.NDArray[np.float64], npt.NDArray[np.float64]]:
    # Check if both time and intensity are None
    if time is None or intensity is None:
        if time is not None or intensity is not None:
            raise ValueError("time and intensity must both be None or not None")

        _time: npt.NDArray[np.float64] = np.array([], dtype=np.float64)

        _intensity: npt.NDArray[np.float64] = np.array([], dtype=np.float64)

        return _time, _intensity
    else:
        time = np.array(time, dtype=np.float64)
        intensity = np.array(intensity, dtype=np.float64)

    # Check if time and intensity have the same length
    if time.size != intensity.size:
        raise ValueError("time and intensity must have the same length")
    # Check if time and intensity are 1D arrays
    if time.ndim != 1 or intensity.ndim != 1:
        raise ValueError("time and intensity must be 1D arrays")
    # Check if the RLE time is strictly increasing.
    if np.any(np.diff(time) < 0):
        raise ValueError("time must be strictly increasing")
    # Add ending time and intensity if there isn't one
    if not np.isnan(intensity[-1]):
        time = np.append(time, time[-1] + 1)
        intensity = np.append(intensity, np.nan)

    # Make sure it's in MRLE format
    intensity_idx = np.diff(intensity, prepend=-np.inf) != 0
    time = time[intensity_idx]
    intensity = intensity[intensity_idx]

    #_time = np.insert(time, [0, time.size], [-np.inf, np.inf])
    #_intensity = np.insert(intensity, [0, intensity.size], [0, 0])

    return time, intensity


@overload
def _delta_to_mrle(
    time: IMRLESequence,
    intensity_delta: IMRLESequence,
):
    ...


@overload
def _delta_to_mrle(
    time: None, intensity_delta: None, delta_encoding: npt.NDArray[np.float64]
):
    ...


def _delta_to_mrle(
    time: IMRLESequence = None,
    intensity_delta: IMRLESequence = None,
    delta_encoding: Optional[npt.NDArray[np.float64]] = None,
) -> tuple[npt.NDArray[np.float64], npt.NDArray[np.float64]]:
    if delta_encoding is None:
        if not isinstance(time, np.ndarray):
            time = np.array(time, dtype=np.float64)
        if not isinstance(intensity_delta, np.ndarray):
            intensity_delta = np.array(intensity_delta, dtype=np.float64)

        # Zip time and intensity_delta into a 2D array
        delta_encoding = np.column_stack((time, intensity_delta))

    # Sort the change_time_idx by time
    delta_encoding = delta_encoding[np.argsort(delta_encoding[:, 0])]

    # Calculate the cumulative sum of the intensity changes inplace.
    np.cumsum(delta_encoding[:, 1], out=delta_encoding[:, 1])

    # TODO: Round to 10 decimal places to avoid floating point errors. And it's inplace.
    delta_encoding.round(10, out=delta_encoding)

    # Remove duplicate times by keeping the last occurence
    # Since the np.unique function only keeps the first occurence,
    # We reverse the array, keep the first occurence, then reverse it back.
    _, unique_idx = np.unique(delta_encoding[:, 0][::-1], return_index=True)
    # Adjust indices to account for reversed order
    unique_indices = len(delta_encoding) - 1 - unique_idx

    return (
        delta_encoding[:, 0][unique_indices],
        delta_encoding[:, 1][unique_indices],
    )

def _merge_mrle(a: IntensityMRLE, b: IntensityMRLE) -> IntensityMRLE:
    '''
    Merge two MRLE timeseries together.

    Parameters
    ----------
    a : IntensityMRLE
        The first IntensityMRLE timeseries.
    b : IntensityMRLE
        The second IntensityMRLE timeseries.
    
    Returns
    -------
    IntensityMRLE
        The merged IntensityMRLE timeseries.
    '''
    if a._scale != b._scale:
        raise ValueError("Merging two timeseries with different scale is not supported '''YET'''.")
    if len(a.intensity_delta) == 0 and len(b.intensity_delta) == 0:
        return IntensityMRLE(scale=a._scale)
    if len(a.intensity_delta) == 0:
        intensity_delta = b.intensity_delta
    elif len(b.intensity_delta) == 0:
        intensity_delta = a.intensity_delta
    else:
        intensity_delta = np.concatenate((a.intensity_delta, b.intensity_delta))

    time, intensity= _delta_to_mrle(intensity_delta[:, 0], intensity_delta[:, 1])
    # The intensity at the end of the timeseries should be np.nan
    # But when we extract the intensity_delta, we replace it with 0 to make the calculation easier.
    # Other 0 value is included in the timeseries.
    # But the last 0 value is not included in the timeseries. So we need to add it back by replacing the last value with np.nan
    intensity[-1] = np.nan

    if len(time) == 0:
        return IntensityMRLE(scale=a._scale)

    return IntensityMRLE(time, intensity, a._scale)

@nb.njit
def _mrle_total(time: npt.NDArray[np.float64], intensity: npt.NDArray[np.float64]) -> float:
    '''
    ### This is an internal function. Use `IntensityMRLE.mean()` instead.

    Calculate the total depth of the intensity timeseries.

    Parameters
    ----------
    time : npt.NDArray[np.float64]
        1D array of time index that follows MRLE format.
    intensity : npt.NDArray[np.float64]
        1D array of intensity that follows MRLE format.

    Returns
    -------
    mean: float
        The total depth of the intensity timeseries. 
        
    '''
    #each_intensity_duration = np.diff(time)
    total = 0
    for i in range(len(time)-1):
        total += intensity[i] * (time[i+1] - time[i])
    return total

@nb.njit    
def _mrle_mean(time: npt.NDArray[np.float64], intensity: npt.NDArray[np.float64]) -> float:
    '''
    ### This is an internal function. Use `IntensityMRLE.mean()` instead.

    Calculate the mean of the intensity timeseries.

    Parameters
    ----------
    time : npt.NDArray[np.float64]
        1D array of time index that follows MRLE format.
    intensity : npt.NDArray[np.float64]
        1D array of intensity that follows MRLE format.

    Returns
    -------
    mean: float
        The mean of the intensity timeseries.
        
    '''
    return _mrle_total(time, intensity) / (time[-1] - time[0])


@nb.njit
def _mrle_sum_squared_error(time: npt.NDArray[np.float64], intensity: npt.NDArray[np.float64], mean = None) -> float:
    '''
    ### This is an internal function. Use `IntensityMRLE.standard_deviation()` instead.

    Calculate the sum of squared error of the intensity timeseries.

    Parameters
    ----------
    time : npt.NDArray[np.float64]
        1D array of time index that follows MRLE format.
    intensity : npt.NDArray[np.float64]
        1D array of intensity that follows MRLE format.
    mean : float, optional
        The mean of the intensity timeseries, If None, it will be calculated, by default None

    Returns
    -------
    sum of squared error: float
        The sum of squared error of the intensity timeseries.
    '''
    if mean is None:
        mean = _mrle_mean(time, intensity)
    sse = 0
    for i in range(len(time)-1):
        sse += (intensity[i] - mean)**2 * (time[i+1] - time[i])
    return sse

@nb.njit
def _mrle_variance(time: npt.NDArray[np.float64], intensity: npt.NDArray[np.float64], mean = None, sse = None, biased=False) -> float:
    '''
    ### This is an internal function. Use `IntensityMRLE.standard_deviation()` instead.

    Calculate the variance of the intensity timeseries.

    Parameters
    ----------
    time : npt.NDArray[np.float64]
        1D array of time index that follows MRLE format.
    intensity : npt.NDArray[np.float64]
        1D array of intensity that follows MRLE format.
    mean : float, optional
        The mean of the intensity timeseries, If None, it will be calculated, by default None
    sse : float, optional
        The sum of squared error of the intensity timeseries, If None, it will be calculated, by default None
    biased : bool, optional
        Whether to use the biased estimator of the variance, by default False.
        
    Returns
    -------
    variance: float
        The variance of the intensity timeseries.
    '''
    if mean is None:
        mean = _mrle_mean(time, intensity)
    if sse is None:
<<<<<<< HEAD
        sse = 0
        for i in range(n-1):
            sse += (intensity[i] - mean)**2 * (time[i+1] - time[i])
    
    if sse == 0:
        return np.nan
=======
        sse = _mrle_sum_squared_error(time, intensity, mean)
    return sse / (time[-1] - time[0] - (biased is False))
>>>>>>> 78e23776

@nb.njit
def _mrle_standard_deviation(time: npt.NDArray[np.float64], intensity: npt.NDArray[np.float64], mean = None, sse = None, biased = False) -> float:
    '''
    ### This is an internal function. Use `IntensityMRLE.standard_deviation()` instead.

    Calculate the standard deviation of the intensity timeseries.

    Parameters
    ----------
    time : npt.NDArray[np.float64]
        1D array of time index that follows MRLE format.
    intensity : npt.NDArray[np.float64]
        1D array of intensity that follows MRLE format.
    mean : float, optional
        The mean of the intensity timeseries, If None, it will be calculated, by default None
    sse : float, optional
        The sum of squared error of the intensity timeseries, If None, it will be calculated, by default None
    biased : bool, optional
        Whether to use the biased estimator of the standard deviation, by default False.

    Returns
    -------
    standard deviation: float
        The standard deviation of the intensity timeseries.
    '''
    if mean is None:
        mean = _mrle_mean(time, intensity)
    if sse is None:
        sse = _mrle_sum_squared_error(time, intensity, mean)
    return (_mrle_variance(time, intensity, mean, sse, biased))**0.5

@nb.njit
def _mrle_coef_var(time: npt.NDArray[np.float64], intensity: npt.NDArray[np.float64], mean = None, sse = None, biased = False) -> float:
    '''
    ### This is an internal function. Use `IntensityMRLE.standard_deviation()` instead.

    Calculate the coefficient of variation of the intensity timeseries.

    Parameters
    ----------
    time : npt.NDArray[np.float64]
        1D array of time index that follows MRLE format.
    intensity : npt.NDArray[np.float64]
        1D array of intensity that follows MRLE format.
    mean : float, optional 
        The mean of the intensity timeseries, If None, it will be calculated, by default None
    sse : float, optional
        The sum of squared error of the intensity timeseries, If None, it will be calculated, by default None
    biased : bool, optional
        Whether to use the biased estimator of the standard deviation, by default False.

    Returns
    -------
    coefficient of variation: float
        The coefficient of variation of the intensity timeseries.

    '''
    # Coefficient of variation
    if mean is None:
        mean = _mrle_mean(time, intensity)

    if mean == 0:
        return np.nan

    if mean == 0:
        return np.nan

    if sse is None:
        sse = _mrle_sum_squared_error(time, intensity, mean)

    return _mrle_standard_deviation(time, intensity, mean=mean, sse=sse, biased=biased) / mean

@nb.njit
def _mrle_skew(time: npt.NDArray[np.float64], intensity: npt.NDArray[np.float64], mean = None, sd = None, biased = False) -> float:
    '''
    ### This is an internal function. Use `IntensityMRLE.standard_deviation()` instead.

    Calculate the skewness of the intensity timeseries.
    The standard deviation is calculated with the unbiased estimator.

    Parameters
    ----------
    time : npt.NDArray[np.float64]
        1D array of time index that follows MRLE format.
    intensity : npt.NDArray[np.float64]
        1D array of intensity that follows MRLE format.
    mean : float, optional
        The mean of the intensity timeseries, If None, it will be calculated, by default None
    sd : float, optional
        The standard deviation of the intensity timeseries, If None, it will be calculated, by default None
    biased : bool, optional
        Whether to use the biased estimator of the skewness, by default False.
        If False, the unbiased estimator will be used. Which is (n*(n-1))**0.5 / (n-2) * biased_skewness
    
    Returns
    -------
    skewness : float
        The skewness of the intensity timeseries.
    '''
    # Skewness
    n = time[-1] - time[0]
    if mean is None:
        mean = _mrle_mean(time, intensity)

<<<<<<< HEAD
    # Sum of squared error
    if sse is None:
        sse = 0
        for i in range(len(time)-1):
            sse += (intensity[i] - mean)**2 * (time[i+1] - time[i])

    if sse == 0:
        return np.nan

    # Standard deviation
    # TODO: Check how to do unbiased standard deviation on MRLE when time is float
    sd = (sse / (n - (biased_sd is False)))**0.5
=======
    if sd is None:
        sd = _mrle_standard_deviation(time, intensity, mean, biased=False)
>>>>>>> 78e23776

    # Skewness
    skewness = 0
    for i in range(len(time)-1):
        skewness += (intensity[i] - mean)**3 * (time[i+1] - time[i])
    skewness = skewness/(((time[-1] - time[0]))*sd**3)

    if biased is False:
        skewness *= (n*(n-1))**0.5 / (n-2)
    return skewness

def _mrle_pDry(time: npt.NDArray[np.float64], intensity: npt.NDArray[np.float64], threshold: float=0) -> float:
    '''
    ### This is an internal function. Use `IntensityMRLE.pDry()` instead.

    Calculate the probability of dryness of the intensity timeseries with a threshold.

    Parameters
    ----------
    time : npt.NDArray[np.float64]
        1D array of time index that follows MRLE format.
    intensity : npt.NDArray[np.float64]
        1D array of intensity that follows MRLE format.
    threshold : float, optional
        The threshold of dryness, by default 0

    Returns
    -------
    probability of dryness : float
    '''
    wet_time = 0
    for i in range(len(time)-1):
        if intensity[i] > threshold:
            wet_time += time[i+1] - time[i]

    return 1 - (wet_time / (time[-1] - time[0]))


@nb.njit
def _mrle_acf(time: npt.NDArray[np.float64], intensity: npt.NDArray[np.float64], lag=1, mean = None, sse = None):
    '''
    ### This is an internal function. Use `IntensityMRLE.acf()` instead.

    Calculate the n-lag autocorrelation coefficient of the intensity timeseries.  
    It's basically Cov(X_t, X_{t+lag}) / Var(X_t)  

    Parameters
    ----------
    time : npt.NDArray[np.float64]
        1D array of time index that follows MRLE format.
    intensity : npt.NDArray[np.float64]
        1D array of intensity that follows MRLE format.
    lag : int, optional
        The lag of the autocorrelation coefficient, by default 1
    mean : float, optional
        The mean of the intensity timeseries, If None, it will be calculated, by default None
    sse : float, optional
        The sum of squared error of the intensity timeseries, If None, it will be calculated, by default None

    Returns
    -------
    n-lag Autocorrelation coefficient: float
        The n-lag autocorrelation coefficient of the intensity timeseries.
    '''
    if lag == 0:
        return 1
    n = len(time)

    if mean is None:
        mean = _mrle_mean(time, intensity)

    if sse is None:
        sse = _mrle_sum_squared_error(time, intensity, mean)
    
    if sse == 0:
        return np.nan

    shift = 0
    for time_idx in time:
        if time_idx < lag + time[0]:
            shift += 1
        else:
            break

    x_idx = shift
    y_idx = 1
    result = 0
    while x_idx < n:
        if time[y_idx] >= time[x_idx] - lag:
            size = (time[x_idx] - lag) - max(time[y_idx-1], (time[x_idx-1]-lag))
            result += ((intensity[y_idx-1]-mean) * (intensity[x_idx-1]-mean)) * size
            x_idx += 1
        else:
            size = time[y_idx] - max(time[y_idx-1], (time[x_idx-1]-lag))
            result += ((intensity[y_idx-1]-mean) * (intensity[x_idx-1]-mean)) * size
            y_idx += 1
    return result / sse

@nb.njit()
def _mrle_rescale(
    time: npt.NDArray[np.float64], intensity: npt.NDArray[np.float64], scale: float
) -> tuple[npt.NDArray[np.float64], npt.NDArray[np.float64]]:
    '''
    ### This is an internal function. Use `IntensityMRLE.standard_deviation()` instead.

    Rescale the MRLE timeseries to a different scale.
    New time index will be divided by the scale. And the intensity will be multiplied by the scale.
    All the time index will be divisible by the scale.

    Parameters
    ----------
    time : npt.NDArray[np.float64]
        1D array of time index that follows MRLE format.
    intensity : npt.NDArray[np.float64]
        1D array of intensity that follows MRLE format.
    scale : float
        The scale to be rescaled to.
    
    Returns
    -------
    scaled time : npt.NDArray[np.float64]
        1D array of time index that follows MRLE format.
    scaled intensity : npt.NDArray[np.float64]
        1D array of intensity that follows MRLE format.
            
    Examples
    --------
    >>> time = np.array([0, 10, 13, 18, 33])
    >>> intensity = np.array([0, 3, 0, 5, np.nan])
    >>> scale = 5
    >>> _mrle_rescale(time, intensity, scale)
    (array([0., 2., 3., 4., 6., 7.]), array([ 0.,  9., 10., 25., 15., nan]))
    '''
    time_index = len(time) - 1
    scale_time = np.zeros(time_index*3+2)
    scale_intensity = np.zeros(time_index*3+2)

    scale_time[0] = np.nan
    rescale_idx = 1
    for i in range(time_index):
        srt, end = time[i], time[i+1]
        r_srt, r_end = srt//scale, end//scale
        intensity_i = intensity[i]

        if scale_time[rescale_idx - 1] == r_srt:
            rescale_idx -= 1

        #original:      |------------|
        #rescale:            |----|
        if r_srt == r_end:
            scale_time[rescale_idx] = r_srt
            scale_intensity[rescale_idx] += intensity_i*(end-srt)
            rescale_idx += 1

        #original:      |------------|
        #           | A |  B  |
        #rescale:   |---------|
        if r_srt + 1 == r_end:
            scale_time[rescale_idx] = r_srt
            scale_intensity[rescale_idx] += intensity_i*(scale - srt % scale)
            rescale_idx += 1
            scale_time[rescale_idx] = r_end
            scale_intensity[rescale_idx] += intensity_i*(end % scale)
            rescale_idx += 1

        #original:      |------------|
        #           | A |     B      | C |
        #rescale:   |--------------------|
        if r_srt + 1 < r_end:
            scale_time[rescale_idx] = r_srt
            scale_intensity[rescale_idx] += intensity_i*(scale - srt % scale)
            rescale_idx += 1
            scale_time[rescale_idx] = r_srt + 1
            scale_intensity[rescale_idx] += intensity_i*scale
            rescale_idx += 1
            scale_time[rescale_idx] = r_end
            scale_intensity[rescale_idx] += intensity_i*(end % scale)
            rescale_idx += 1

    # Append the ending time with nan intensity
    # If the last rescaled time is the same as the last original time, change it to nan.
    if scale_time[rescale_idx - 1] == time[-1]/scale:
        scale_intensity[rescale_idx - 1] = np.nan
        rescale_idx -= 1
    else:
        scale_time[rescale_idx] = scale_time[rescale_idx - 1] + 1
        scale_intensity[rescale_idx] = np.nan
    
    scale_time = scale_time[1:rescale_idx+1]
    scale_intensity = scale_intensity[1:rescale_idx+1]

    # Preallocate boolean array
    diff_time = np.ones(len(scale_time), dtype=np.bool_)
    for i in range(1, len(scale_time)):
        diff_time[i] = (scale_intensity[i] != scale_intensity[i-1])
    diff_time[0] = True

    return scale_time[diff_time] , scale_intensity[diff_time]
<|MERGE_RESOLUTION|>--- conflicted
+++ resolved
@@ -519,17 +519,8 @@
     if mean is None:
         mean = _mrle_mean(time, intensity)
     if sse is None:
-<<<<<<< HEAD
-        sse = 0
-        for i in range(n-1):
-            sse += (intensity[i] - mean)**2 * (time[i+1] - time[i])
-    
-    if sse == 0:
-        return np.nan
-=======
         sse = _mrle_sum_squared_error(time, intensity, mean)
     return sse / (time[-1] - time[0] - (biased is False))
->>>>>>> 78e23776
 
 @nb.njit
 def _mrle_standard_deviation(time: npt.NDArray[np.float64], intensity: npt.NDArray[np.float64], mean = None, sse = None, biased = False) -> float:
@@ -591,9 +582,6 @@
     # Coefficient of variation
     if mean is None:
         mean = _mrle_mean(time, intensity)
-
-    if mean == 0:
-        return np.nan
 
     if mean == 0:
         return np.nan
@@ -635,23 +623,8 @@
     if mean is None:
         mean = _mrle_mean(time, intensity)
 
-<<<<<<< HEAD
-    # Sum of squared error
-    if sse is None:
-        sse = 0
-        for i in range(len(time)-1):
-            sse += (intensity[i] - mean)**2 * (time[i+1] - time[i])
-
-    if sse == 0:
-        return np.nan
-
-    # Standard deviation
-    # TODO: Check how to do unbiased standard deviation on MRLE when time is float
-    sd = (sse / (n - (biased_sd is False)))**0.5
-=======
     if sd is None:
         sd = _mrle_standard_deviation(time, intensity, mean, biased=False)
->>>>>>> 78e23776
 
     # Skewness
     skewness = 0
