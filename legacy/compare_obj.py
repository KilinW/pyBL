import os

import numpy as np
import pandas as pd

from pyBL.fitting.fitter import BLRPRxFitter
from pyBL.models import Stat_Props, BLRPRx, BLRPRx_params
from pyBL.timeseries import IntensityMRLE

<<<<<<< HEAD
timescale = [1, 3600, 3 * 3600, 6 * 3600, 24 * 3600]
props = [
    Stat_Props.MEAN,
    Stat_Props.CVAR,
    Stat_Props.AR1,
    Stat_Props.SKEWNESS,
    Stat_Props.pDRY,
]
=======
from Library.Fitting_lib.objectiveFunction import Exponential_func
from Library.BLRPRmodel.BLRPRx import BLRPRx as BLRPRx_legacy
>>>>>>> 78e23776

timescale = [1, 3600, 3*3600, 6*3600, 24*3600]
props = [Stat_Props.MEAN, Stat_Props.CVAR, Stat_Props.AR1, Stat_Props.SKEWNESS, Stat_Props.pDRY]

# Set timezone to UTC
os.environ['TZ'] = 'UTC'

def rain_timeseries():
    data_path = os.path.join(os.path.dirname(__file__), '01 Input_data', 'elmdon.csv')
    data = pd.read_csv(data_path, parse_dates=["datatime"])
    data['datatime'] = data['datatime'].astype("int64") // 10 ** 9
    time = data['datatime'].to_numpy()
    intensity = data['Elmdon'].to_numpy()
    return time, intensity

def month_start_end():
    # Generate first day of each month from 1980 to 2010
    day = pd.date_range(start='1980-01-01', end='2000-01-01', freq='MS')
    # Convert to unix time
    month_srt = day.astype("int64") // 10 ** 9
    month_end = month_srt
    # Stack them together
    month_interval = np.stack((month_srt[:-1], month_end[1:]), axis=1)
    # Group the month_interval by month
    month_interval = np.reshape(month_interval, (-1, 12, 2))
    return month_interval

time, intensity = rain_timeseries()
mrle = IntensityMRLE(time, intensity/3600)
month_interval_each_year = month_start_end()

# Segment the mrle timeseries into months from 1900 to 2100
mrle_month_each = np.empty((12, len(month_interval_each_year), 5), dtype=IntensityMRLE)    # (month, year, scale)
for i, year in enumerate(month_interval_each_year):
    for j, month in enumerate(year):
        for k, scale in enumerate(timescale):
            mrle_month_each[j, i, k] = mrle[month[0]:month[1]].rescale(scale)                   # 1s scale

# MRLE that stores the total of each month
mrle_month_total = np.empty((12, 5), dtype=IntensityMRLE)    # (month, scale)
for i in range(12):
    for j in range(len(mrle_month_each[0])):
        for k, scale in enumerate(timescale):
            if j == 0:
                mrle_month_total[i, k] = IntensityMRLE(scale=scale)
            mrle_month_total[i, k].add(mrle_month_each[i, j, k], sequential=True)

stats_month = np.zeros((12, 5, 5))  # (month, scale, stats)
for month in range(12):
    for scale in range(5):
        model = mrle_month_total[month, scale]
        stats_month[month, scale, :] = [model.mean(), model.cvar(), model.acf(), model.skewness(), model.pDry(0)]

stats_month_seperate = np.zeros((12, len(month_interval_each_year), 5, 5))  # (month, year, scale, stats)
for month in range(12):
    for year in range(len(month_interval_each_year)):
        for scale in range(5):
            model = mrle_month_each[month, year, scale]
            stats_month_seperate[month, year, scale, :] = [model.mean(), model.cvar(), model.acf(), model.skewness(), model.pDry(0)]

stats_weight = 1/np.nanvar(stats_month_seperate, axis=1)  # (month, scale, stats) (12, 5, 5)

target = stats_month[:, 1:, :]
weight = stats_weight[:, 1:, :]


# >>>>>>>>>>>>>>>>>>>>>>>>>>>>>>>>>>>>>>>>>>>>>>>>>>>>>>>>>>>

params = BLRPRx_params(lambda_=0.016679733103341976, 
                       phi=0.08270236178820184, 
                       kappa=0.34970877070925505, 
                       alpha=9.017352714561754, 
                       nu=0.9931496975448589, 
                       sigmax_mux=1.0, 
                       iota=0.971862948182735)
legacy_params = [params.lambda_, params.iota, params.sigmax_mux, 0, params.alpha, params.alpha/params.nu, params.kappa, params.phi, 1.0]
fitter = BLRPRxFitter()
model = BLRPRx(params=params)

<<<<<<< HEAD
print(fitter.evaluate(x=model.get_params(), model=model, target=target, weight=weight))
=======
new_score = fitter.evaluate(x=model.get_params(), model=model, target=target[0], weight=weight[0])
legacy_target = [target[0, 0, 0], target[0, 0, 1], target[0, 0, 2], target[0, 0, 2], 
                target[0, 1, 1], target[0, 1, 3], target[0, 1, 2],
                target[0, 2, 1], target[0, 2, 3], target[0, 2, 2], 
                target[0, 3, 1], target[0, 3, 3], target[0, 3, 2]]
legacy_weight = [weight[0, 0, 0], weight[0, 0, 1], weight[0, 0, 3], weight[0, 0, 2], 
                weight[0, 1, 1], weight[0, 1, 3], weight[0, 1, 2],
                weight[0, 2, 1], weight[0, 2, 3], weight[0, 2, 2], 
                weight[0, 3, 1], weight[0, 3, 3], weight[0, 3, 2]]

legacy_target_cor = [target[0, 0, 0], target[0, 0, 1], target[0, 0, 2], target[0, 0, 3], 
                target[0, 1, 1], target[0, 1, 2], target[0, 1, 3],
                target[0, 2, 1], target[0, 2, 2], target[0, 2, 3], 
                target[0, 3, 1], target[0, 3, 2], target[0, 3, 3]]
legacy_weight_cor = [weight[0, 0, 0], weight[0, 0, 1], weight[0, 0, 2], weight[0, 0, 3], 
                weight[0, 1, 1], weight[0, 1, 2], weight[0, 1, 3],
                weight[0, 2, 1], weight[0, 2, 2], weight[0, 2, 3], 
                weight[0, 3, 1], weight[0, 3, 2], weight[0, 3, 3]]
old_score = Exponential_func(legacy_params, 0, [1, 3, 6, 24], legacy_target, legacy_weight, model=BLRPRx_legacy(mode='exponential'))
cor_score = Exponential_func(legacy_params, 0, [1, 3, 6, 24], legacy_target_cor, legacy_weight_cor, model=BLRPRx_legacy(mode='exponential'))
print(new_score, old_score, cor_score)
print('>>>>>>>>>>>>>>>>>>>>>>>>>>>>>>>>>')
>>>>>>> 78e23776
<|MERGE_RESOLUTION|>--- conflicted
+++ resolved
@@ -7,19 +7,8 @@
 from pyBL.models import Stat_Props, BLRPRx, BLRPRx_params
 from pyBL.timeseries import IntensityMRLE
 
-<<<<<<< HEAD
-timescale = [1, 3600, 3 * 3600, 6 * 3600, 24 * 3600]
-props = [
-    Stat_Props.MEAN,
-    Stat_Props.CVAR,
-    Stat_Props.AR1,
-    Stat_Props.SKEWNESS,
-    Stat_Props.pDRY,
-]
-=======
 from Library.Fitting_lib.objectiveFunction import Exponential_func
 from Library.BLRPRmodel.BLRPRx import BLRPRx as BLRPRx_legacy
->>>>>>> 78e23776
 
 timescale = [1, 3600, 3*3600, 6*3600, 24*3600]
 props = [Stat_Props.MEAN, Stat_Props.CVAR, Stat_Props.AR1, Stat_Props.SKEWNESS, Stat_Props.pDRY]
@@ -99,9 +88,6 @@
 fitter = BLRPRxFitter()
 model = BLRPRx(params=params)
 
-<<<<<<< HEAD
-print(fitter.evaluate(x=model.get_params(), model=model, target=target, weight=weight))
-=======
 new_score = fitter.evaluate(x=model.get_params(), model=model, target=target[0], weight=weight[0])
 legacy_target = [target[0, 0, 0], target[0, 0, 1], target[0, 0, 2], target[0, 0, 2], 
                 target[0, 1, 1], target[0, 1, 3], target[0, 1, 2],
@@ -123,5 +109,4 @@
 old_score = Exponential_func(legacy_params, 0, [1, 3, 6, 24], legacy_target, legacy_weight, model=BLRPRx_legacy(mode='exponential'))
 cor_score = Exponential_func(legacy_params, 0, [1, 3, 6, 24], legacy_target_cor, legacy_weight_cor, model=BLRPRx_legacy(mode='exponential'))
 print(new_score, old_score, cor_score)
-print('>>>>>>>>>>>>>>>>>>>>>>>>>>>>>>>>>')
->>>>>>> 78e23776
+print('>>>>>>>>>>>>>>>>>>>>>>>>>>>>>>>>>')